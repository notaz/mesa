--- conflicted
+++ resolved
@@ -1062,13 +1062,8 @@
 
    pipe->set_vertex_buffers = nv50_set_vertex_buffers;
    pipe->set_index_buffer = nv50_set_index_buffer;
-<<<<<<< HEAD
 
    pipe->create_stream_output_target = nv50_so_target_create;
    pipe->stream_output_target_destroy = nv50_so_target_destroy;
    pipe->set_stream_output_targets = nv50_set_stream_output_targets;
-
-   pipe->redefine_user_buffer = u_default_redefine_user_buffer;
-=======
->>>>>>> 8dd3e341
-}
+}