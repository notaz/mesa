/**************************************************************************
 * 
 * Copyright 2007 Tungsten Graphics, Inc., Cedar Park, Texas.
 * All Rights Reserved.
 * 
 * Permission is hereby granted, free of charge, to any person obtaining a
 * copy of this software and associated documentation files (the
 * "Software"), to deal in the Software without restriction, including
 * without limitation the rights to use, copy, modify, merge, publish,
 * distribute, sub license, and/or sell copies of the Software, and to
 * permit persons to whom the Software is furnished to do so, subject to
 * the following conditions:
 * 
 * The above copyright notice and this permission notice (including the
 * next paragraph) shall be included in all copies or substantial portions
 * of the Software.
 * 
 * THE SOFTWARE IS PROVIDED "AS IS", WITHOUT WARRANTY OF ANY KIND, EXPRESS
 * OR IMPLIED, INCLUDING BUT NOT LIMITED TO THE WARRANTIES OF
 * MERCHANTABILITY, FITNESS FOR A PARTICULAR PURPOSE AND NON-INFRINGEMENT.
 * IN NO EVENT SHALL TUNGSTEN GRAPHICS AND/OR ITS SUPPLIERS BE LIABLE FOR
 * ANY CLAIM, DAMAGES OR OTHER LIABILITY, WHETHER IN AN ACTION OF CONTRACT,
 * TORT OR OTHERWISE, ARISING FROM, OUT OF OR IN CONNECTION WITH THE
 * SOFTWARE OR THE USE OR OTHER DEALINGS IN THE SOFTWARE.
 * 
 **************************************************************************/

#ifndef P_TILE_H
#define P_TILE_H

#include "pipe/p_compiler.h"

struct pipe_transfer;


/**
 * Clip tile against transfer dims.
 * \return TRUE if tile is totally clipped, FALSE otherwise
 */
static INLINE boolean
pipe_clip_tile(uint x, uint y, uint *w, uint *h, const struct pipe_transfer *pt)
{
   if (x >= pt->width)
      return TRUE;
   if (y >= pt->height)
      return TRUE;
   if (x + *w > pt->width)
      *w = pt->width - x;
   if (y + *h > pt->height)
      *h = pt->height - y;
   return FALSE;
}

#ifdef __cplusplus
extern "C" {
#endif

void
pipe_get_tile_raw(struct pipe_context *pipe,
                  struct pipe_transfer *pt,
                  uint x, uint y, uint w, uint h,
                  void *p, int dst_stride);

void
pipe_put_tile_raw(struct pipe_context *pipe,
                  struct pipe_transfer *pt,
                  uint x, uint y, uint w, uint h,
                  const void *p, int src_stride);


void
pipe_get_tile_rgba(struct pipe_context *pipe,
                   struct pipe_transfer *pt,
                   uint x, uint y, uint w, uint h,
                   float *p);

void
<<<<<<< HEAD
pipe_get_tile_swizzle(struct pipe_transfer *pt,
                      uint x,
                      uint y,
                      uint w,
                      uint h,
                      uint swizzle_r,
                      uint swizzle_g,
                      uint swizzle_b,
                      uint swizzle_a,
                      enum pipe_format format,
                      float *p);

void
pipe_put_tile_rgba(struct pipe_transfer *pt,
=======
pipe_put_tile_rgba(struct pipe_context *pipe,
                   struct pipe_transfer *pt,
>>>>>>> a80e33f4
                   uint x, uint y, uint w, uint h,
                   const float *p);


void
pipe_get_tile_z(struct pipe_context *pipe,
                struct pipe_transfer *pt,
                uint x, uint y, uint w, uint h,
                uint *z);

void
pipe_put_tile_z(struct pipe_context *pipe,
                struct pipe_transfer *pt,
                uint x, uint y, uint w, uint h,
                const uint *z);

void
pipe_tile_raw_to_rgba(enum pipe_format format,
                      void *src,
                      uint w, uint h,
                      float *dst, unsigned dst_stride);


#ifdef __cplusplus
}
#endif

#endif<|MERGE_RESOLUTION|>--- conflicted
+++ resolved
@@ -75,8 +75,8 @@
                    float *p);
 
 void
-<<<<<<< HEAD
-pipe_get_tile_swizzle(struct pipe_transfer *pt,
+pipe_get_tile_swizzle(struct pipe_context *pipe,
+		      struct pipe_transfer *pt,
                       uint x,
                       uint y,
                       uint w,
@@ -89,11 +89,8 @@
                       float *p);
 
 void
-pipe_put_tile_rgba(struct pipe_transfer *pt,
-=======
 pipe_put_tile_rgba(struct pipe_context *pipe,
                    struct pipe_transfer *pt,
->>>>>>> a80e33f4
                    uint x, uint y, uint w, uint h,
                    const float *p);
 
